--- conflicted
+++ resolved
@@ -803,19 +803,10 @@
 		t.Fatal(err)
 	}
 	g.mu.Lock()
-<<<<<<< HEAD
-	g.addPeer(&peer{
-		Peer: modules.Peer{
-			NetAddress: "foo.com:123",
-		},
-		sess: newClientStream(conn, build.Version),
-	})
-=======
 	_, exists := g.nodes[g2.myAddr]
 	if !exists {
 		t.Error("peer never made it into node list")
 	}
->>>>>>> eb2f98dc
 	g.mu.Unlock()
 
 	// Disconnect the peer.
